--- conflicted
+++ resolved
@@ -1,17 +1,9 @@
-<<<<<<< HEAD
-wb-rules (1.5.1) stable; urgency=medium
-
-  * add configfile list to wb-configs
-
- -- Evgeny Boger <boger@contactless.ru>  Sun, 18 Oct 2015 01:46:16 +0300
-=======
 wb-rules (1.6) stable; urgency=medium
 
    * Alarms
    * Misc bugfixes
 
  -- Ivan Shvedunov <ivan4th@gmail.com>  Mon, 28 Dec 2015 07:12:59 +0300
->>>>>>> d765f338
 
 wb-rules (1.5) stable; urgency=medium
 
