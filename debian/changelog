<<<<<<< HEAD
wb-rules (1.7~nmu5) stable; urgency=medium

  * fix hang on some clearTimeout calls 

 -- Nikita Maslov <n.maslov@contactless.ru>  Tue, 27 Jun 2017 18:37:53 +0300

wb-rules (1.7~nmu4) stable; urgency=medium

  * push warnings about Driver queues overflow
  * add variable queues to Driver

 -- Nikita Maslov <n.maslov@contactless.ru>  Fri, 23 Jun 2017 12:24:04 +0300

wb-rules (1.7~nmu3) stable; urgency=medium

  * push warnings about MQTT token queue overflow 

 -- Nikita Maslov <n.maslov@contactless.ru>  Thu, 08 Jun 2017 17:53:39 +0300

wb-rules (1.7~nmu2) stable; urgency=medium

  * variable MQTT queues length 

 -- Nikita Maslov <n.maslov@contactless.ru>  Mon, 22 May 2017 15:26:32 +0300

wb-rules (1.7~nmu1) stable; urgency=medium

  * modules - initial version
  * detect errors in virtual device name
  * switch to contactless/go-duktape
  * Rules isolation
  * enlarge message queues for large scripts (FIXME)

 -- Nikita Maslov <n.maslov@contactless.ru>  Fri, 27 Jan 2017 19:44:42 +0300

wb-rules (1.6.9~beta2) stable; urgency=medium

  * Save virtual devices cells to persistent storage and restore 'em on bootup

 -- Nikita Maslov <n.maslov@contactless.ru>  Thu, 12 Jan 2017 11:50:42 +0300

wb-rules (1.6.9~beta1) stable; urgency=medium

  * PersistentStorage support (global only right now)

 -- Nikita Maslov <n.maslov@contactless.ru>  Fri, 30 Dec 2016 12:40:41 +0300
=======
wb-rules (1.6.9) stable; urgency=medium

  * running mosquitto is required to start service

 -- Attila Door <a.door@contactless.ru>  Mon, 26 Mar 2018 11:54:47 +0300
>>>>>>> cd9e5d58

wb-rules (1.6.8) stable; urgency=medium

  * load_alarms.js moved to /usr/share/wb-rules
  * alarms schema is fixed

 -- Evgeny Boger <boger@contactless.ru>  Fri, 19 Aug 2016 17:54:47 +0300

wb-rules (1.6.7) stable; urgency=medium
  
  * adds support for delays to alarm engine:
      alarmDelayMs: if set, the alarm condition must be violated for
          the specified time interval (in ms) for the alarm to be triggered
      noAlarmDelayMs: if set,  the alarm condition must be met for the 
          specified time interval (in ms) for the alarm to be cleared

 -- Evgeny Boger <boger@contactless.ru>  Tue, 24 May 2016 20:27:21 +0300

wb-rules (1.6.6) stable; urgency=medium

  * editor: allow spaces in filenames

 -- Ivan Shvedunov <ivan4th@gmail.com>  Wed, 18 May 2016 22:01:14 +0300

wb-rules (1.6.5) stable; urgency=medium

  * Fix MQTT disconnection problem
  * Support dev["device/control"] notation
  * Per-file rule name isolation
  * Unique timer ids

 -- Ivan Shvedunov <ivan4th@gmail.com>  Tue, 17 May 2016 04:11:59 +0300

wb-rules (1.6.4) stable; urgency=medium

  * Performance improvements due to patched MQTT driver
  * Fix package build

 -- Ivan Shvedunov <ivan4th@gmail.com>  Wed, 27 Apr 2016 02:03:40 +0300

wb-rules (1.6.3) stable; urgency=medium

  * fix deps

 -- Ivan Shvedunov <ivan4th@gmail.com>  Thu, 25 Feb 2016 05:37:36 +0300

wb-rules (1.6.2) stable; urgency=medium

  * added String.prototype.xformat()
  * updated alarms to use String.prototype.xformat()

 -- Ivan Shvedunov <ivan4th@gmail.com>  Sat, 13 Feb 2016 09:38:44 +0300

wb-rules (1.6.1) stable; urgency=medium

  * relocates schemas

 -- Evgeny Boger <boger@contactless.ru>  Tue, 09 Feb 2016 15:49:08 +0300

wb-rules (1.6) stable; urgency=medium

   * Alarms
   * Misc bugfixes

 -- Ivan Shvedunov <ivan4th@gmail.com>  Mon, 28 Dec 2015 07:12:59 +0300

wb-rules (1.5) stable; urgency=medium

  * Rule editor support
  * MQTT Logging
  * Fix MQTT reconnection

 -- Ivan Shvedunov <ivan4th@gmail.com>  Mon, 31 Aug 2015 23:14:14 +0300

wb-rules (1.4) stable; urgency=medium

  * Fix 'dev' semantics, other bugfixes

 -- Ivan Shvedunov <ivan4th@gmail.com>  Sat, 06 Jun 2015 22:59:43 +0300

wb-rules (1.3) stable; urgency=medium

  * Automatic rule reloading

 -- Ivan Shvedunov <ivan4th@gmail.com>  Mon, 25 May 2015 05:51:20 +0300

wb-rules (1.2) stable; urgency=medium

  * BREAKING CHANGES: add whenChanged directive

 -- Evgeny Boger <boger@contactless.ru>  Mon, 20 Apr 2015 00:43:35 +0300

wb-rules (1.1) wheezy; urgency=medium

  *  setInterval/setTimeout
  *  support for executing shell commands from rules
  *  onCellChange
  *  syslog support
  *  dependency-based optimization

 -- Evgeny Boger <boger@contactless.ru>  Mon, 30 Mar 2015 18:54:12 +0300

wb-rules (1.0) wheezy; urgency=low

  * Initial package version

 -- Ivan Shvedunov <ivan4th@gmail.com>  Tue, 03 Feb 2015 17:20:00 +0300

<|MERGE_RESOLUTION|>--- conflicted
+++ resolved
@@ -1,4 +1,3 @@
-<<<<<<< HEAD
 wb-rules (1.7~nmu5) stable; urgency=medium
 
   * fix hang on some clearTimeout calls 
@@ -34,24 +33,23 @@
 
  -- Nikita Maslov <n.maslov@contactless.ru>  Fri, 27 Jan 2017 19:44:42 +0300
 
-wb-rules (1.6.9~beta2) stable; urgency=medium
+wb-rules (1.6.10~beta2) stable; urgency=medium
 
   * Save virtual devices cells to persistent storage and restore 'em on bootup
 
  -- Nikita Maslov <n.maslov@contactless.ru>  Thu, 12 Jan 2017 11:50:42 +0300
 
-wb-rules (1.6.9~beta1) stable; urgency=medium
+wb-rules (1.6.10~beta1) stable; urgency=medium
 
   * PersistentStorage support (global only right now)
 
  -- Nikita Maslov <n.maslov@contactless.ru>  Fri, 30 Dec 2016 12:40:41 +0300
-=======
+
 wb-rules (1.6.9) stable; urgency=medium
 
   * running mosquitto is required to start service
 
  -- Attila Door <a.door@contactless.ru>  Mon, 26 Mar 2018 11:54:47 +0300
->>>>>>> cd9e5d58
 
 wb-rules (1.6.8) stable; urgency=medium
 
